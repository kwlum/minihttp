const std = @import("std");
const ascii = std.ascii;
const http = std.http;
const io = std.io;
const mem = std.mem;
const os = std.os;

const httpparser = @import("httpparser");
const IO = @import("linux.zig").IO;

pub const Header = struct {
    name: []const u8,
    value: []const u8,
};

const Headers = struct {
    inner: [64]httpparser.Header,
    pos: usize,

    const Error = error{
        TooManyHeaders,
    };

    const Iterator = struct {
        slice: []const httpparser.Header,
        index: usize,

        fn next(self: *Iterator) ?Header {
            if (self.index < self.slice.len) {
                const i = self.index;
                self.index += 1;

                return .{
                    .name = self.slice[i].name,
                    .value = self.slice[i].value,
                };
            } else {
                return null;
            }
        }
    };

    fn init() Headers {
        return .{
            .inner = undefined,
            .pos = 0,
        };
    }

    fn iterator(self: *const Headers) Iterator {
        return .{
            .slice = self.inner[0..self.pos],
            .index = 0,
        };
    }

    fn put(self: *Headers, name: []const u8, value: []const u8) Error!void {
        if (self.pos >= self.inner.len) return Error.TooManyHeaders;

        self.inner[self.pos].name = name;
        self.inner[self.pos].value = value;
        self.pos += 1;
    }
};

pub const Request = struct {
    method: http.Method,
    path: []const u8,
    headers: Headers,
    body: []const u8,
};

pub const Response = struct {
    status: http.Status,
    headers: Headers,
    body: io.FixedBufferStream([]u8).Writer,
};

const HttpCodec = struct {
    fn decode(buffer: []const u8) !Request {
        var request: Request = undefined;
        request.headers = Headers.init();
        var http_request = httpparser.Request.init(&request.headers.inner);
        try http_request.parse(buffer);

        request.path = http_request.path orelse "/";
        request.body = http_request.payload orelse "";
        request.method = .GET; // default

        if (http_request.method) |a| {
            var lower_buf: [16]u8 = undefined;
            const method_string = ascii.lowerString(&lower_buf, a);

            request.method = if (mem.eql(u8, method_string, "get"))
                .GET
            else if (mem.eql(u8, method_string, "post"))
                .POST
            else if (mem.eql(u8, method_string, "put"))
                .PUT
            else if (mem.eql(u8, method_string, "delete"))
                .DELETE
            else if (mem.eql(u8, method_string, "head"))
                .HEAD
            else if (mem.eql(u8, method_string, "connect"))
                .CONNECT
            else if (mem.eql(u8, method_string, "options"))
                .OPTIONS
            else if (mem.eql(u8, method_string, "trace"))
                .TRACE
            else if (mem.eql(u8, method_string, "patch"))
                .PATCH
            else
                .GET;
        }

        return request;
    }

    fn encode(
        response: Response,
        body: []const u8,
        out_buffer: []u8,
    ) ![]const u8 {
        var fbs = io.fixedBufferStream(out_buffer);
        var writer = fbs.writer();
        try writer.print("HTTP/1.1 {d} {s}\r\n", .{
            @enumToInt(response.status),
            response.status.phrase() orelse "",
        });

        try writer.print("content-length: {d}\r\n", .{body.len});

        var headers_itr = response.headers.iterator();
        while (headers_itr.next()) |header| {
            try writer.print("{s}: {s}\r\n", .{ header.name, header.value });
        }

        try writer.writeAll("\r\n");
        try writer.writeAll(body);

        return fbs.getWritten();
    }
};

<<<<<<< HEAD
const BufferPool = struct {
    buffers: Buffers,
    arena: *std.heap.ArenaAllocator,
    allocator: mem.Allocator,

    const Buffers = std.fifo.LinearFifo([]u8, std.fifo.LinearFifoBufferType.Dynamic);

    fn init(allocator: mem.Allocator) !BufferPool {
        var arena = try allocator.create(std.heap.ArenaAllocator);
        errdefer allocator.destroy(arena);

        arena.* = std.heap.ArenaAllocator.init(allocator);
        var buffers = Buffers.init(arena.allocator());

        return .{
            .arena = arena,
            .buffers = buffers,
            .allocator = allocator,
        };
    }

    fn deinit(self: *BufferPool) void {
        self.buffers.deinit();
        self.arena.deinit();
        self.allocator.destroy(self.arena);
    }

    fn ensureCapacity(self: *BufferPool, size: u16) !void {
        const allocator = self.arena.allocator();
        var i: u16 = 0;
        while (i < size) : (i += 1) {
            const buffer = try allocator.alloc(u8, 4096);
            try self.buffers.writeItem(buffer);
        }
    }

    fn take(self: *BufferPool) ![]u8 {
        if (self.buffers.readableLength() == 0) {
            const allocator = self.arena.allocator();
            var buffers: [16][]u8 = undefined;
            for (buffers) |*a| {
                a.* = try allocator.alloc(u8, 4096);
            }
            try self.buffers.write(&buffers);
        }

        return self.buffers.readItem().?;
    }

    fn give(self: *BufferPool, buffer: []u8) void {
        self.buffers.writeItem(buffer) catch @panic("Unable to return buffer back to pool.");
    }
};

=======
>>>>>>> c4882a30
fn Client(comptime T: type) type {
    return struct {
        io_ring: *IO,
        socket: os.socket_t,
        allocator: mem.Allocator,
        completion: IO.Completion,
        in_buffer: []u8,
        out_buffer: []u8,
        body_buffer: []u8,
<<<<<<< HEAD
        pool: *BufferPool,
=======
        all_buffer: []u8,
>>>>>>> c4882a30
        service: T,

        const Self = @This();

        fn init(
            allocator: mem.Allocator,
            io_ring: *IO,
            socket: os.socket_t,
            pool: *BufferPool,
            service: T,
        ) !*Client(T) {
            var client = try allocator.create(Client(T));
            errdefer allocator.destroy(client);

<<<<<<< HEAD
            var in_buffer = try pool.take();
            var out_buffer = try pool.take();
            var body_buffer = try pool.take();
=======
            var buffer = try allocator.alloc(u8, 4096 * 3);
            var in_buffer = buffer[0..4096];
            var body_buffer = buffer[4096..8192];
            var out_buffer = buffer[8192..];
>>>>>>> c4882a30
            client.* = .{
                .socket = socket,
                .allocator = allocator,
                .io_ring = io_ring,
                .in_buffer = in_buffer,
                .out_buffer = out_buffer,
                .body_buffer = body_buffer,
                .all_buffer = buffer,
                .completion = undefined,
                .pool = pool,
                .service = service,
            };

            return client;
        }

        fn deinit(self: *Self) void {
<<<<<<< HEAD
            self.pool.give(self.in_buffer);
            self.pool.give(self.out_buffer);
            self.pool.give(self.body_buffer);
=======
            self.allocator.free(self.all_buffer);
>>>>>>> c4882a30
            self.allocator.destroy(self);
        }

        fn run(self: *Self) void {
            self.receive();
        }

        fn receive(self: *Self) void {
            self.io_ring.recv(
                *Self,
                self,
                onReceive,
                &self.completion,
                self.socket,
                self.in_buffer,
            );
        }

        fn onReceive(self: *Self, completion: *IO.Completion, result: IO.RecvError!usize) void {
            const count = result catch {
                // std.log.err("Client.onReceive - {d}, result :: {}", .{ self.socket, err });
                self.io_ring.close(*Self, self, onClose, completion, self.socket);
                return;
            };

            if (count == 0) {
                std.log.debug("Client close connection - {d}.", .{self.socket});
                self.io_ring.close(*Self, self, onClose, completion, self.socket);
                return;
            }

            // decode buffer.
            const request = HttpCodec.decode(self.in_buffer[0..count]) catch |err| {
                std.log.err("Client.onReceive - decode :: {}", .{err});
                return;
            };

            // make response.
            var body_fbs = io.fixedBufferStream(self.body_buffer);
            var headers = Headers.init();
            var response: Response = .{
                .status = http.Status.ok,
                .headers = headers,
                .body = body_fbs.writer(),
            };

            // call the service.
            @call(.{}, self.service.handle, .{ request, &response }) catch |err| {
                std.log.err("Client.dispatchRequest - handle fn :: {}", .{err});
                return;
            };

            const output = HttpCodec.encode(response, body_fbs.getWritten(), self.out_buffer) catch |err| {
                std.log.err("Client.dispatchRequest - HttpCodec.encode :: {}", .{err});
                return;
            };

            self.io_ring.send(*Self, self, onSend, completion, self.socket, self.out_buffer[0..output.len]);
        }

        fn onSend(self: *Self, _: *IO.Completion, result: IO.SendError!usize) void {
            _ = result catch |err| {
                std.log.err("Client.onSend - result :: {}", .{err});
                return;
            };

            self.receive();
        }

        fn onClose(self: *Self, _: *IO.Completion, result: IO.CloseError!void) void {
            _ = result catch |err| {
                std.log.err("Client.onClose - {d}, result :: {}", .{ self.socket, err });
                return;
            };
            self.deinit();
        }
    };
}

fn Server(comptime T: type) type {
    return struct {
        socket: os.socket_t,
        io_ring: *IO,
        allocator: mem.Allocator,
        service: T,
        pool: BufferPool,

        const Self = @This();

        fn init(allocator: mem.Allocator, io_ring: *IO, socket: os.socket_t, service: T) !Server(T) {
            var pool = try BufferPool.init(allocator);
            errdefer pool.deinit();

            try pool.ensureCapacity(64);

            return .{
                .io_ring = io_ring,
                .socket = socket,
                .allocator = allocator,
                .service = service,
                .pool = pool,
            };
        }

        fn deinit(self: *Self) void {
            self.pool.deinit();
        }

        fn run(self: *Self) !void {
            var completion: IO.Completion = undefined;
            self.io_ring.accept(*Self, self, onAccept, &completion, self.socket);
            while (true) try self.io_ring.tick();
        }

        fn onAccept(self: *Self, completion: *IO.Completion, result: IO.AcceptError!os.socket_t) void {
            const client_socket = result catch |err| {
                std.log.err("Server.acceptCallback - result:: {}", .{err});
                return;
            };
            var client = Client(T).init(self.allocator, self.io_ring, client_socket, &self.pool, self.service) catch |err| {
                std.log.err("Server.acceptCallback - Client.init:: {}", .{err});
                return;
            };
            client.run();
            self.io_ring.accept(*Self, self, onAccept, completion, self.socket);
        }
    };
}

pub fn run(
    comptime T: type,
    allocator: mem.Allocator,
    address: std.net.Address,
    service: T,
) !void {
    const socket = try os.socket(address.any.family, os.SOCK.STREAM | os.SOCK.CLOEXEC, 0);
    defer os.close(socket);

    try os.setsockopt(socket, os.SOL.SOCKET, os.SO.REUSEADDR, &mem.toBytes(@as(c_int, 1)));
    try os.bind(socket, &address.any, address.getOsSockLen());
    try os.listen(socket, 1);

    var io_ring = try IO.init(32, 0);
    defer io_ring.deinit();

    var server = try Server(T).init(allocator, &io_ring, socket, service);
    defer server.deinit();

    std.log.info("Server started at port {d}", .{address.getPort()});
    try server.run();
}

// User App.
const HelloWorldService = struct {
<<<<<<< HEAD
    name: []const u8 = "qweq",

=======
>>>>>>> c4882a30
    fn handle(_: *HelloWorldService, _: Request, response: *Response) !void {
        try response.headers.put("x-server", "zig-minihttp");
        try response.body.writeAll("Hello, World!");
        response.status = http.Status.ok;
    }
};

pub fn main() !void {
    var gpa = std.heap.GeneralPurposeAllocator(.{}){};
    defer _ = gpa.deinit();

    const address = try std.net.Address.parseIp4("127.0.0.1", 8000);
    var service = HelloWorldService{};
    try run(*HelloWorldService, gpa.allocator(), address, &service);
}<|MERGE_RESOLUTION|>--- conflicted
+++ resolved
@@ -142,63 +142,6 @@
     }
 };
 
-<<<<<<< HEAD
-const BufferPool = struct {
-    buffers: Buffers,
-    arena: *std.heap.ArenaAllocator,
-    allocator: mem.Allocator,
-
-    const Buffers = std.fifo.LinearFifo([]u8, std.fifo.LinearFifoBufferType.Dynamic);
-
-    fn init(allocator: mem.Allocator) !BufferPool {
-        var arena = try allocator.create(std.heap.ArenaAllocator);
-        errdefer allocator.destroy(arena);
-
-        arena.* = std.heap.ArenaAllocator.init(allocator);
-        var buffers = Buffers.init(arena.allocator());
-
-        return .{
-            .arena = arena,
-            .buffers = buffers,
-            .allocator = allocator,
-        };
-    }
-
-    fn deinit(self: *BufferPool) void {
-        self.buffers.deinit();
-        self.arena.deinit();
-        self.allocator.destroy(self.arena);
-    }
-
-    fn ensureCapacity(self: *BufferPool, size: u16) !void {
-        const allocator = self.arena.allocator();
-        var i: u16 = 0;
-        while (i < size) : (i += 1) {
-            const buffer = try allocator.alloc(u8, 4096);
-            try self.buffers.writeItem(buffer);
-        }
-    }
-
-    fn take(self: *BufferPool) ![]u8 {
-        if (self.buffers.readableLength() == 0) {
-            const allocator = self.arena.allocator();
-            var buffers: [16][]u8 = undefined;
-            for (buffers) |*a| {
-                a.* = try allocator.alloc(u8, 4096);
-            }
-            try self.buffers.write(&buffers);
-        }
-
-        return self.buffers.readItem().?;
-    }
-
-    fn give(self: *BufferPool, buffer: []u8) void {
-        self.buffers.writeItem(buffer) catch @panic("Unable to return buffer back to pool.");
-    }
-};
-
-=======
->>>>>>> c4882a30
 fn Client(comptime T: type) type {
     return struct {
         io_ring: *IO,
@@ -208,11 +151,7 @@
         in_buffer: []u8,
         out_buffer: []u8,
         body_buffer: []u8,
-<<<<<<< HEAD
-        pool: *BufferPool,
-=======
         all_buffer: []u8,
->>>>>>> c4882a30
         service: T,
 
         const Self = @This();
@@ -221,22 +160,15 @@
             allocator: mem.Allocator,
             io_ring: *IO,
             socket: os.socket_t,
-            pool: *BufferPool,
             service: T,
         ) !*Client(T) {
             var client = try allocator.create(Client(T));
             errdefer allocator.destroy(client);
 
-<<<<<<< HEAD
-            var in_buffer = try pool.take();
-            var out_buffer = try pool.take();
-            var body_buffer = try pool.take();
-=======
             var buffer = try allocator.alloc(u8, 4096 * 3);
             var in_buffer = buffer[0..4096];
             var body_buffer = buffer[4096..8192];
             var out_buffer = buffer[8192..];
->>>>>>> c4882a30
             client.* = .{
                 .socket = socket,
                 .allocator = allocator,
@@ -246,7 +178,6 @@
                 .body_buffer = body_buffer,
                 .all_buffer = buffer,
                 .completion = undefined,
-                .pool = pool,
                 .service = service,
             };
 
@@ -254,13 +185,7 @@
         }
 
         fn deinit(self: *Self) void {
-<<<<<<< HEAD
-            self.pool.give(self.in_buffer);
-            self.pool.give(self.out_buffer);
-            self.pool.give(self.body_buffer);
-=======
             self.allocator.free(self.all_buffer);
->>>>>>> c4882a30
             self.allocator.destroy(self);
         }
 
@@ -346,27 +271,16 @@
         io_ring: *IO,
         allocator: mem.Allocator,
         service: T,
-        pool: BufferPool,
 
         const Self = @This();
 
         fn init(allocator: mem.Allocator, io_ring: *IO, socket: os.socket_t, service: T) !Server(T) {
-            var pool = try BufferPool.init(allocator);
-            errdefer pool.deinit();
-
-            try pool.ensureCapacity(64);
-
             return .{
                 .io_ring = io_ring,
                 .socket = socket,
                 .allocator = allocator,
                 .service = service,
-                .pool = pool,
-            };
-        }
-
-        fn deinit(self: *Self) void {
-            self.pool.deinit();
+            };
         }
 
         fn run(self: *Self) !void {
@@ -380,7 +294,7 @@
                 std.log.err("Server.acceptCallback - result:: {}", .{err});
                 return;
             };
-            var client = Client(T).init(self.allocator, self.io_ring, client_socket, &self.pool, self.service) catch |err| {
+            var client = Client(T).init(self.allocator, self.io_ring, client_socket, self.service) catch |err| {
                 std.log.err("Server.acceptCallback - Client.init:: {}", .{err});
                 return;
             };
@@ -407,19 +321,12 @@
     defer io_ring.deinit();
 
     var server = try Server(T).init(allocator, &io_ring, socket, service);
-    defer server.deinit();
-
     std.log.info("Server started at port {d}", .{address.getPort()});
     try server.run();
 }
 
 // User App.
 const HelloWorldService = struct {
-<<<<<<< HEAD
-    name: []const u8 = "qweq",
-
-=======
->>>>>>> c4882a30
     fn handle(_: *HelloWorldService, _: Request, response: *Response) !void {
         try response.headers.put("x-server", "zig-minihttp");
         try response.body.writeAll("Hello, World!");
